--- conflicted
+++ resolved
@@ -57,41 +57,6 @@
 		console.log("response", response);
 
 		const data = await response.json();
-<<<<<<< HEAD
-		const tweets = data || { data: [] };
-
-		// data structure is this:
-		// {
-		// 	"data": [
-		// 		{
-		// 			"created_at": "2024-10-12T14:22:24.000Z",
-		// 			"conversation_id": "1845107756996702312",
-		// 			"id": "1845107756996702312",
-		// 			"text": "I feel like people are still pretty intimidated by DNS, setting up a domain, hosting on a free solution.\n\nI should make a tutorial from this. You can have a hosted .com website or blog that costs $0/month and $12/yr for the domain, and takes less than 20 minutes to set up.",
-		// 			"edit_history_tweet_ids": [
-		// 				"1845107756996702312"
-		// 			],
-		// 			"author_id": "1830340867737178112"
-		// 		},
-		// 		...
-		// 	]
-		// }
-	
-		const stringifiedTweets = (tweets as any).data.map((tweet: any) => tweet.text).join("\n");
-		console.log("stringifiedTweets", stringifiedTweets);
-
-		const parsedXData = await fetch("https://api.basedorbiased.com/process", {
-			method: "POST",
-			body: JSON.stringify(stringifiedTweets),
-		});
-
-		console.log("parsedXData", parsedXData);
-
-		return new Response(JSON.stringify(parsedXData), {
-			headers: { "Content-Type": "application/json" },
-		});
-
-=======
 const tweets = data.data || [];
 
 // Transform tweets into the expected format
@@ -122,7 +87,6 @@
 			headers: { "Content-Type": "application/json" },
 		});
 
->>>>>>> 5c96673e
 		// AI HERE
 
 // 		const prompt =
